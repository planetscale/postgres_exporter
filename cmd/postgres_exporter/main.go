--- conflicted
+++ resolved
@@ -110,12 +110,8 @@
 	excludeDatabases       = kingpin.Flag("exclude-databases", "A list of databases to remove when autoDiscoverDatabases is enabled (DEPRECATED)").Default("").Envar("PG_EXPORTER_EXCLUDE_DATABASES").String()
 	includeDatabases       = kingpin.Flag("include-databases", "A list of databases to include when autoDiscoverDatabases is enabled (DEPRECATED)").Default("").Envar("PG_EXPORTER_INCLUDE_DATABASES").String()
 	metricPrefix           = kingpin.Flag("metric-prefix", "A metric prefix can be used to have non-default (not \"pg\") prefixes for each of the metrics").Default("pg").Envar("PG_EXPORTER_METRIC_PREFIX").String()
-<<<<<<< HEAD
-	scrapeTimeout          = kingpin.Flag("scrape.timeout", "Maximum time for a scrape to complete before timing out (0 = no timeout)").Default("0").Envar("PG_EXPORTER_SCRAPE_TIMEOUT").Duration()
-	concurrentScrape       = kingpin.Flag("concurrent-scrape", "Use dedicated instance for collector allowing concurrent scrapes (default: true for backward compatibility)").Default("true").Envar("PG_EXPORTER_CONCURRENT_SCRAPE").Bool()
-=======
 	scrapeTimeout          = kingpin.Flag("scrape-timeout", "Maximum time for a scrape to complete before timing out (0 = no timeout)").Default("0").Envar("PG_EXPORTER_SCRAPE_TIMEOUT").Duration()
->>>>>>> 97ad6ed4
+	concurrentScrape       = kingpin.Flag("concurrent-scrape", "Use dedicated database connection in each collection pass, allowing for concurrent scrapes").Default("true").Envar("PG_EXPORTER_CONCURRENT_SCRAPE").Bool()
 	logger                 = promslog.NewNopLogger()
 )
 
